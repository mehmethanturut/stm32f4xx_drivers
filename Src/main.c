--- conflicted
+++ resolved
@@ -5,15 +5,10 @@
  *      Author: mehme
  */
 
-<<<<<<< HEAD
-=======
-#include "../drivers/Inc/stm32f401xx.h"
 
 
 int main(void)
 {
     
     return 0;
-}
-
->>>>>>> 3e1a4682
+}